from dataclasses import FrozenInstanceError

import geopandas as gpd
import numpy as np
import pandas as pd
import pytest
from multiscale_spatial_image import MultiscaleSpatialImage
from shapely import linearrings, polygons
from spatial_image import SpatialImage

from spatialdata import (
    Image2DModel,
    Image3DModel,
    Labels2DModel,
    Labels3DModel,
    PointsModel,
    ShapesModel,
)
from spatialdata._core._spatial_query import (
    BaseSpatialRequest,
    BoundingBoxRequest,
    bounding_box_query,
)
<<<<<<< HEAD
from spatialdata._core._spatialdata_ops import (
    get_transformation,
    remove_transformation,
    set_transformation,
)
from spatialdata._core.transformations import Affine, Scale, Sequence
=======
from spatialdata._core._spatialdata_ops import get_transformation, set_transformation
>>>>>>> eb99aebb


def _make_points_element():
    """Helper function to make a Points element."""
    coordinates = np.array([[10, 10], [20, 20], [20, 30]], dtype=float)
    return PointsModel.parse(
        coordinates, annotation=pd.DataFrame({"genes": np.repeat("a", len(coordinates))}), feature_key="genes"
    )


def test_bounding_box_request_immutable():
    """Test that the bounding box request is immutable."""
    request = BoundingBoxRequest(
        axes=("y", "x"),
        min_coordinate=np.array([0, 0]),
        max_coordinate=np.array([10, 10]),
        target_coordinate_system="global",
    )
    isinstance(request, BaseSpatialRequest)

    # fields should be immutable
    with pytest.raises(FrozenInstanceError):
        request.axes = ("c", "y", "x")
    with pytest.raises(FrozenInstanceError):
        request.axes = ("z", "y", "x")
    with pytest.raises(FrozenInstanceError):
        request.min_coordinate = np.array([5, 5, 5])
    with pytest.raises(FrozenInstanceError):
        request.max_coordinate = np.array([5, 5, 5])


def test_bounding_box_request_only_spatial_axes():
    """Requests with axes that are not spatial should raise an error"""
    with pytest.raises(ValueError):
        _ = BoundingBoxRequest(
            axes=("c", "x"),
            min_coordinate=np.array([0, 0]),
            max_coordinate=np.array([10, 10]),
            target_coordinate_system="global",
        )


def test_bounding_box_request_wrong_number_of_coordinates():
    """Requests which specify coordinates not consistent with the axes should raise an error"""
    with pytest.raises(ValueError):
        _ = BoundingBoxRequest(
            axes=("y", "x"),
            min_coordinate=np.array([0, 0, 0]),
            max_coordinate=np.array([10, 10]),
            target_coordinate_system="global",
        )

    with pytest.raises(ValueError):
        _ = BoundingBoxRequest(
            axes=("y", "x"),
            min_coordinate=np.array([0, 0]),
            max_coordinate=np.array([10, 10, 10]),
            target_coordinate_system="global",
        )

    with pytest.raises(ValueError):
        _ = BoundingBoxRequest(
            axes=("y", "x"),
            min_coordinate=np.array([0, 0, 0]),
            max_coordinate=np.array([10, 10, 10]),
            target_coordinate_system="global",
        )


def test_bounding_box_request_wrong_coordinate_order():
    """Requests where the min coordinate is greater than the max coordinate should raise an error"""
    with pytest.raises(ValueError):
        _ = BoundingBoxRequest(
            axes=("y", "x"),
            min_coordinate=np.array([0, 10]),
            max_coordinate=np.array([10, 0]),
            target_coordinate_system="global",
        )


def test_bounding_box_points():
    """test the points bounding box_query"""
    points_element = _make_points_element()
    original_x = np.array(points_element["x"])
    original_y = np.array(points_element["y"])

    points_result = bounding_box_query(
        points_element,
        axes=("x", "y"),
        min_coordinate=np.array([18, 25]),
        max_coordinate=np.array([22, 35]),
        target_coordinate_system="global",
    )

    # Check that the correct point was selected
    np.testing.assert_allclose(points_result["x"].compute(), [20])
    np.testing.assert_allclose(points_result["y"].compute(), [30])

    # result should be valid points element
    PointsModel.validate(points_result)

    # original element should be unchanged
    np.testing.assert_allclose(points_element["x"].compute(), original_x)
    np.testing.assert_allclose(points_element["y"].compute(), original_y)


def test_bounding_box_points_no_points():
    """Points bounding box query with no points in range should
    return a points element with length 0.
    """
    points_element = _make_points_element()
    request = bounding_box_query(
        points_element,
        axes=("x", "y"),
        min_coordinate=np.array([40, 50]),
        max_coordinate=np.array([45, 55]),
        target_coordinate_system="global",
    )
    assert request is None


@pytest.mark.parametrize("n_channels", [1, 2, 3])
def test_bounding_box_image_2d(n_channels):
    """Apply a bounding box to a 2D image"""
    image = np.zeros((n_channels, 10, 10))
    # y: [5, 9], x: [0, 4] has value 1
    image[:, 5::, 0:5] = 1
    image_element = Image2DModel.parse(image)
    image_element_multiscale = Image2DModel.parse(image, scale_factors=[2, 2])

    for image in [image_element, image_element_multiscale]:
        # bounding box: y: [5, 10[, x: [0, 5[
        image_result = bounding_box_query(
            image,
            axes=("y", "x"),
            min_coordinate=np.array([5, 0]),
            max_coordinate=np.array([10, 5]),
            target_coordinate_system="global",
        )
        expected_image = np.ones((n_channels, 5, 5))  # c dimension is preserved
        if isinstance(image, SpatialImage):
            assert isinstance(image, SpatialImage)
            np.testing.assert_allclose(image_result, expected_image)
        elif isinstance(image, MultiscaleSpatialImage):
            assert isinstance(image_result, MultiscaleSpatialImage)
            v = image_result["scale0"].values()
            assert len(v) == 1
            xdata = v.__iter__().__next__()
            np.testing.assert_allclose(xdata, expected_image)
        else:
            raise ValueError("Unexpected type")


@pytest.mark.parametrize("n_channels", [1, 2, 3])
def test_bounding_box_image_3d(n_channels):
    """Apply a bounding box to a 3D image"""
    image = np.zeros((n_channels, 10, 10, 10))
    # z: [5, 9], y: [0, 4], x: [2, 6] has value 1
    image[:, 5::, 0:5, 2:7] = 1
    image_element = Image3DModel.parse(image)
    image_element_multiscale = Image3DModel.parse(image, scale_factors=[2, 2])

    for image in [image_element, image_element_multiscale]:
        # bounding box: z: [5, 10[, y: [0, 5[, x: [2, 7[
        image_result = bounding_box_query(
            image,
            axes=("z", "y", "x"),
            min_coordinate=np.array([5, 0, 2]),
            max_coordinate=np.array([10, 5, 7]),
            target_coordinate_system="global",
        )
        expected_image = np.ones((n_channels, 5, 5, 5))  # c dimension is preserved
        if isinstance(image, SpatialImage):
            assert isinstance(image, SpatialImage)
            np.testing.assert_allclose(image_result, expected_image)
        elif isinstance(image, MultiscaleSpatialImage):
            assert isinstance(image_result, MultiscaleSpatialImage)
            v = image_result["scale0"].values()
            assert len(v) == 1
            xdata = v.__iter__().__next__()
            np.testing.assert_allclose(xdata, expected_image)
        else:
            raise ValueError("Unexpected type")


def test_bounding_box_labels_2d():
    """Apply a bounding box to a 2D label image"""
    # in this test let's try some affine transformations, we could do that also for the other tests
    image = np.zeros((10, 10))
    # y: [5, 9], x: [0, 4] has value 1
    image[5::, 0:5] = 1
    labels_element = Labels2DModel.parse(image)
    labels_element_multiscale = Labels2DModel.parse(image, scale_factors=[2, 2])

    for labels in [labels_element, labels_element_multiscale]:
        # bounding box: y: [5, 10[, x: [0, 5[
        labels_result = bounding_box_query(
            labels,
            axes=("y", "x"),
            min_coordinate=np.array([5, 0]),
            max_coordinate=np.array([10, 5]),
            target_coordinate_system="global",
        )
        expected_image = np.ones((5, 5))
        if isinstance(labels, SpatialImage):
            assert isinstance(labels, SpatialImage)
            np.testing.assert_allclose(labels_result, expected_image)
        elif isinstance(labels, MultiscaleSpatialImage):
            assert isinstance(labels_result, MultiscaleSpatialImage)
            v = labels_result["scale0"].values()
            assert len(v) == 1
            xdata = v.__iter__().__next__()
            np.testing.assert_allclose(xdata, expected_image)
        else:
            raise ValueError("Unexpected type")


def test_bounding_box_labels_3d():
    """Apply a bounding box to a 3D label image"""
    image = np.zeros((10, 10, 10), dtype=int)
    # z: [5, 9], y: [0, 4], x: [2, 6] has value 1
    image[5::, 0:5, 2:7] = 1
    labels_element = Labels3DModel.parse(image)
    labels_element_multiscale = Labels3DModel.parse(image, scale_factors=[2, 2])

    for labels in [labels_element, labels_element_multiscale]:
        # bounding box: z: [5, 10[, y: [0, 5[, x: [2, 7[
        labels_result = bounding_box_query(
            labels,
            axes=("z", "y", "x"),
            min_coordinate=np.array([5, 0, 2]),
            max_coordinate=np.array([10, 5, 7]),
            target_coordinate_system="global",
        )
        expected_image = np.ones((5, 5, 5))
        if isinstance(labels, SpatialImage):
            assert isinstance(labels, SpatialImage)
            np.testing.assert_allclose(labels_result, expected_image)
        elif isinstance(labels, MultiscaleSpatialImage):
            assert isinstance(labels_result, MultiscaleSpatialImage)
            v = labels_result["scale0"].values()
            assert len(v) == 1
            xdata = v.__iter__().__next__()
            np.testing.assert_allclose(xdata, expected_image)
        else:
            raise ValueError("Unexpected type")


# TODO: more tests can be added for spatial queries after the cases 2, 3, 4 are implemented (see https://github.com/scverse/spatialdata/pull/151, also for details on more tests)


def _make_squares(centroid_coordinates: np.ndarray, half_width: float) -> polygons:
    linear_rings = []
    for centroid in centroid_coordinates:
        min_coords = centroid - half_width
        max_coords = centroid + half_width

        linear_rings.append(
            linearrings(
                [
                    [min_coords[0], min_coords[1]],
                    [min_coords[0], max_coords[1]],
                    [max_coords[0], max_coords[1]],
                    [max_coords[0], min_coords[1]],
                ]
            )
        )
    return polygons(linear_rings)


def test_bounding_box_polygons():
    centroids = np.array([[10, 10], [10, 80], [80, 20], [70, 60]])
    cell_outline_polygons = _make_squares(centroid_coordinates=centroids, half_width=6)

    polygon_series = gpd.GeoSeries(cell_outline_polygons)
    cell_polygon_table = gpd.GeoDataFrame(geometry=polygon_series)
    sd_polygons = ShapesModel.parse(cell_polygon_table)

    polygons_result = bounding_box_query(
        sd_polygons,
        axes=("y", "x"),
        target_coordinate_system="global",
        min_coordinate=np.array([40, 40]),
        max_coordinate=np.array([100, 100]),
    )

    assert len(polygons_result) == 1
    assert polygons_result.index[0] == 3


def test_bounding_box_circles():
    centroids = np.array([[10, 10], [10, 80], [80, 20], [70, 60]])

    sd_circles = ShapesModel.parse(centroids, geometry=0, radius=10)

    circles_result = bounding_box_query(
        sd_circles,
        axes=("y", "x"),
        target_coordinate_system="global",
        min_coordinate=np.array([40, 40]),
        max_coordinate=np.array([100, 100]),
    )

    assert len(circles_result) == 1
    assert circles_result.index[0] == 3


def test_bounding_box_spatial_data(full_sdata):
    request = BoundingBoxRequest(
        target_coordinate_system="global",
        axes=("y", "x"),
        min_coordinate=np.array([2, 1]),
        max_coordinate=np.array([40, 60]),
    )
    result = bounding_box_query(full_sdata, **request.to_dict())
    result2 = full_sdata.query(request)
    from tests._core.test_spatialdata_operations import (
        _assert_spatialdata_objects_seem_identical,
    )

    _assert_spatialdata_objects_seem_identical(result, result2)

    for element in result._gen_elements_values():
        d = get_transformation(element, get_all=True)
        new_d = {k.replace("global", "cropped"): v for k, v in d.items()}
<<<<<<< HEAD
        set_transformation(element, new_d, set_all=True)

    VISUALIZE = False
    if VISUALIZE:
        from napari_spatialdata import Interactive

        Interactive([full_sdata, result])


def _visualize_crop_affine_labels_2d():
    """
    This examples show how the bounding box spatial query works for data that has been rotated.

    Notes
    -----
    The bounding box query gives the data, from the intrinsic coordinate system, that is inside the bounding box of
    the inverse-transformed query bounding box.
    In this example I show this data, and I also show how to obtain the data back inside the original bounding box.

    To undertand the example I suggest to run it and then:
    1) select the "rotated" coordinate system from napari
    2) disable all the layers but "0 original"
    3) then enable "1 cropped global", this shows the data in the extrinsic coordinate system we care ("rotated"),
    and the bounding box we want to query
    4) then enable "2 cropped rotated", this show the data that has been queries (this is a bounding box of the
    requested crop, as exaplained above)
    5) then enable "3 cropped rotated processed", this shows the data that we wanted to query in the first place,
    in the target coordinate system ("rotated"). This is probaly the data you care about if for instance you want to
    use tiles for deep learning.
    6) Note that for obtaning the previous answer there is also a better function rasterize().
    This is what "4 rasterized" shows, which is faster and more accurate, so it should be used instead. The function
    rasterize() transforms all the coordinates of the data into the target coordinate system, and it returns only
    SpatialImage objects. So it has different use cases than the bounding box query. BUG: Note that it is not pixel
     perfect. I think this is due to the difference between considering the origin of a pixel its center or its corner.
    7) finally switch to the "global" coordinate_system. This is, for how we constructed the example, showing the
    original image as it would appear its intrinsic coordinate system (since the transformation that maps the
    original image to "global" is an identity. It then shows how the data showed at the point 5), localizes in the
    original image.
    """
    ##
    # in this test let's try some affine transformations, we could do that also for the other tests
    # image = scipy.misc.face()[:100, :100, :].copy()
    image = np.random.randint(low=10, high=100, size=(100, 100))
    multiscale_image = np.repeat(np.repeat(image, 4, axis=0), 4, axis=1)

    # y: [5, 9], x: [0, 4] has value 1
    image[50:, :50] = 2
    # labels_element = Image2DModel.parse(image, dims=('y', 'x', 'c'))
    labels_element = Labels2DModel.parse(image)
    affine = Affine(
        np.array(
            [
                [np.cos(np.pi / 6), np.sin(-np.pi / 6), 0],
                [np.sin(np.pi / 6), np.cos(np.pi / 6), 0],
                [0, 0, 1],
            ]
        ),
        input_axes=("x", "y"),
        output_axes=("x", "y"),
    )
    set_transformation(
        labels_element,
        affine,
        "rotated",
    )

    # bounding box: y: [5, 9], x: [0, 4]
    labels_result_rotated = bounding_box_query(
        labels_element,
        axes=("y", "x"),
        min_coordinate=np.array([25, 25]),
        max_coordinate=np.array([75, 100]),
        target_coordinate_system="rotated",
    )
    labels_result_global = bounding_box_query(
        labels_element,
        axes=("y", "x"),
        min_coordinate=np.array([25, 25]),
        max_coordinate=np.array([75, 100]),
        target_coordinate_system="global",
    )
    from napari_spatialdata import Interactive

    from spatialdata import SpatialData

    old_transformation = get_transformation(labels_result_global, "global")
    remove_transformation(labels_result_global, "global")
    set_transformation(labels_result_global, old_transformation, "rotated")
    d = {
        "1 cropped_global": labels_result_global,
        "0 original": labels_element,
    }
    if labels_result_rotated is not None:
        d["2 cropped_rotated"] = labels_result_rotated

        transform = labels_result_rotated.attrs["transform"]["rotated"]
        transform_rotated_processed = transform.transform(labels_result_rotated, maintain_positioning=True)
        transform_rotated_processed_recropped = bounding_box_query(
            transform_rotated_processed,
            axes=("y", "x"),
            min_coordinate=np.array([25, 25]),
            max_coordinate=np.array([75, 100]),
            target_coordinate_system="rotated",
        )
        d["3 cropped_rotated_processed_recropped"] = transform_rotated_processed_recropped
        remove_transformation(labels_result_rotated, "global")

    multiscale_image[200:, :200] = 2
    # multiscale_labels = Labels2DModel.parse(multiscale_image)
    multiscale_labels = Labels2DModel.parse(multiscale_image, scale_factors=[2, 2, 2, 2])
    sequence = Sequence([Scale([0.25, 0.25], axes=("x", "y")), affine])
    set_transformation(multiscale_labels, sequence, "rotated")

    from spatialdata._core._rasterize import rasterize

    rasterized = rasterize(
        multiscale_labels,
        axes=("y", "x"),
        min_coordinate=np.array([25, 25]),
        max_coordinate=np.array([75, 100]),
        target_coordinate_system="rotated",
        target_width=300,
    )
    d["4 rasterized"] = rasterized

    # sdata = SpatialData(images=d)
    sdata = SpatialData(labels=d)
    Interactive(sdata)
    ##


if __name__ == "__main__":
    _visualize_crop_affine_labels_2d()
=======
        set_transformation(element, new_d, set_all=True)
>>>>>>> eb99aebb
<|MERGE_RESOLUTION|>--- conflicted
+++ resolved
@@ -21,16 +21,7 @@
     BoundingBoxRequest,
     bounding_box_query,
 )
-<<<<<<< HEAD
-from spatialdata._core._spatialdata_ops import (
-    get_transformation,
-    remove_transformation,
-    set_transformation,
-)
-from spatialdata._core.transformations import Affine, Scale, Sequence
-=======
 from spatialdata._core._spatialdata_ops import get_transformation, set_transformation
->>>>>>> eb99aebb
 
 
 def _make_points_element():
@@ -356,140 +347,4 @@
     for element in result._gen_elements_values():
         d = get_transformation(element, get_all=True)
         new_d = {k.replace("global", "cropped"): v for k, v in d.items()}
-<<<<<<< HEAD
-        set_transformation(element, new_d, set_all=True)
-
-    VISUALIZE = False
-    if VISUALIZE:
-        from napari_spatialdata import Interactive
-
-        Interactive([full_sdata, result])
-
-
-def _visualize_crop_affine_labels_2d():
-    """
-    This examples show how the bounding box spatial query works for data that has been rotated.
-
-    Notes
-    -----
-    The bounding box query gives the data, from the intrinsic coordinate system, that is inside the bounding box of
-    the inverse-transformed query bounding box.
-    In this example I show this data, and I also show how to obtain the data back inside the original bounding box.
-
-    To undertand the example I suggest to run it and then:
-    1) select the "rotated" coordinate system from napari
-    2) disable all the layers but "0 original"
-    3) then enable "1 cropped global", this shows the data in the extrinsic coordinate system we care ("rotated"),
-    and the bounding box we want to query
-    4) then enable "2 cropped rotated", this show the data that has been queries (this is a bounding box of the
-    requested crop, as exaplained above)
-    5) then enable "3 cropped rotated processed", this shows the data that we wanted to query in the first place,
-    in the target coordinate system ("rotated"). This is probaly the data you care about if for instance you want to
-    use tiles for deep learning.
-    6) Note that for obtaning the previous answer there is also a better function rasterize().
-    This is what "4 rasterized" shows, which is faster and more accurate, so it should be used instead. The function
-    rasterize() transforms all the coordinates of the data into the target coordinate system, and it returns only
-    SpatialImage objects. So it has different use cases than the bounding box query. BUG: Note that it is not pixel
-     perfect. I think this is due to the difference between considering the origin of a pixel its center or its corner.
-    7) finally switch to the "global" coordinate_system. This is, for how we constructed the example, showing the
-    original image as it would appear its intrinsic coordinate system (since the transformation that maps the
-    original image to "global" is an identity. It then shows how the data showed at the point 5), localizes in the
-    original image.
-    """
-    ##
-    # in this test let's try some affine transformations, we could do that also for the other tests
-    # image = scipy.misc.face()[:100, :100, :].copy()
-    image = np.random.randint(low=10, high=100, size=(100, 100))
-    multiscale_image = np.repeat(np.repeat(image, 4, axis=0), 4, axis=1)
-
-    # y: [5, 9], x: [0, 4] has value 1
-    image[50:, :50] = 2
-    # labels_element = Image2DModel.parse(image, dims=('y', 'x', 'c'))
-    labels_element = Labels2DModel.parse(image)
-    affine = Affine(
-        np.array(
-            [
-                [np.cos(np.pi / 6), np.sin(-np.pi / 6), 0],
-                [np.sin(np.pi / 6), np.cos(np.pi / 6), 0],
-                [0, 0, 1],
-            ]
-        ),
-        input_axes=("x", "y"),
-        output_axes=("x", "y"),
-    )
-    set_transformation(
-        labels_element,
-        affine,
-        "rotated",
-    )
-
-    # bounding box: y: [5, 9], x: [0, 4]
-    labels_result_rotated = bounding_box_query(
-        labels_element,
-        axes=("y", "x"),
-        min_coordinate=np.array([25, 25]),
-        max_coordinate=np.array([75, 100]),
-        target_coordinate_system="rotated",
-    )
-    labels_result_global = bounding_box_query(
-        labels_element,
-        axes=("y", "x"),
-        min_coordinate=np.array([25, 25]),
-        max_coordinate=np.array([75, 100]),
-        target_coordinate_system="global",
-    )
-    from napari_spatialdata import Interactive
-
-    from spatialdata import SpatialData
-
-    old_transformation = get_transformation(labels_result_global, "global")
-    remove_transformation(labels_result_global, "global")
-    set_transformation(labels_result_global, old_transformation, "rotated")
-    d = {
-        "1 cropped_global": labels_result_global,
-        "0 original": labels_element,
-    }
-    if labels_result_rotated is not None:
-        d["2 cropped_rotated"] = labels_result_rotated
-
-        transform = labels_result_rotated.attrs["transform"]["rotated"]
-        transform_rotated_processed = transform.transform(labels_result_rotated, maintain_positioning=True)
-        transform_rotated_processed_recropped = bounding_box_query(
-            transform_rotated_processed,
-            axes=("y", "x"),
-            min_coordinate=np.array([25, 25]),
-            max_coordinate=np.array([75, 100]),
-            target_coordinate_system="rotated",
-        )
-        d["3 cropped_rotated_processed_recropped"] = transform_rotated_processed_recropped
-        remove_transformation(labels_result_rotated, "global")
-
-    multiscale_image[200:, :200] = 2
-    # multiscale_labels = Labels2DModel.parse(multiscale_image)
-    multiscale_labels = Labels2DModel.parse(multiscale_image, scale_factors=[2, 2, 2, 2])
-    sequence = Sequence([Scale([0.25, 0.25], axes=("x", "y")), affine])
-    set_transformation(multiscale_labels, sequence, "rotated")
-
-    from spatialdata._core._rasterize import rasterize
-
-    rasterized = rasterize(
-        multiscale_labels,
-        axes=("y", "x"),
-        min_coordinate=np.array([25, 25]),
-        max_coordinate=np.array([75, 100]),
-        target_coordinate_system="rotated",
-        target_width=300,
-    )
-    d["4 rasterized"] = rasterized
-
-    # sdata = SpatialData(images=d)
-    sdata = SpatialData(labels=d)
-    Interactive(sdata)
-    ##
-
-
-if __name__ == "__main__":
-    _visualize_crop_affine_labels_2d()
-=======
-        set_transformation(element, new_d, set_all=True)
->>>>>>> eb99aebb
+        set_transformation(element, new_d, set_all=True)