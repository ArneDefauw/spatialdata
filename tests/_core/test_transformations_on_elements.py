--- conflicted
+++ resolved
@@ -5,14 +5,9 @@
 import numpy as np
 import pytest
 import scipy.misc
-<<<<<<< HEAD
-from anndata import AnnData
-from dask.dataframe.core import DataFrame as DaskDataFrame
-=======
 from dask.dataframe.core import DataFrame as DaskDataFrame
 from geopandas import GeoDataFrame
 from geopandas.testing import geom_almost_equals
->>>>>>> 999d436c
 from multiscale_spatial_image import MultiscaleSpatialImage
 from spatial_image import SpatialImage
 
@@ -467,17 +462,9 @@
         set_transformation(el0, {"global0": Identity()}, set_all=True, write_to_sdata=images)
         set_transformation(el1, {"global1": Identity()}, set_all=True, write_to_sdata=images)
         reference_landmarks_shapes = ShapesModel.parse(
-<<<<<<< HEAD
-            np.array([[0, 0], [0, 1], [1, 1], [3, 3]]), shape_type="Circle", shape_size=10
-        )
-        moving_landmarks_shapes = ShapesModel.parse(
-            np.array([[0, 0], [0, 2], [2, 2], [6, 6]]), shape_type="Circle", shape_size=10
-        )
-=======
             np.array([[0, 0], [0, 1], [1, 1], [3, 3]]), geometry=0, radius=10
         )
         moving_landmarks_shapes = ShapesModel.parse(np.array([[0, 0], [0, 2], [2, 2], [6, 6]]), geometry=0, radius=10)
->>>>>>> 999d436c
         reference_landmarks_points = PointsModel.parse(np.array([[0, 0], [0, 1], [1, 1], [3, 3]]))
         moving_landmarks_points = PointsModel.parse(np.array([[0, 0], [0, -2], [2, -2], [6, -6]]))
         for reference_landmarks, moving_landmarks in [
@@ -486,11 +473,7 @@
         ]:
             affine = get_transformation_between_landmarks(reference_landmarks, moving_landmarks)
             # testing a transformation with determinant > 0 for shapes and a transformation with determinant < 0 for points
-<<<<<<< HEAD
-            if isinstance(reference_landmarks, AnnData):
-=======
             if isinstance(reference_landmarks, GeoDataFrame):
->>>>>>> 999d436c
                 assert np.allclose(
                     affine.matrix,
                     np.array(
