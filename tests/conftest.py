from typing import Mapping, Optional, Sequence, Union

import numpy as np
import pandas as pd
import pytest
from anndata import AnnData
from geopandas import GeoDataFrame
from numpy.random import default_rng
from shapely.geometry import MultiPolygon, Polygon

from spatialdata import SpatialData
from spatialdata._core.models import (
    Image2DModel,
    Label2DModel,
    Labels3DModel,
    PointsModel,
    PolygonModel,
    ShapesModel,
    TableModel,
)
from spatialdata._types import NDArray

RNG = default_rng()


@pytest.fixture()
def images() -> SpatialData:
    return SpatialData(images=_get_images())


@pytest.fixture()
def labels() -> SpatialData:
    return SpatialData(labels=_get_labels())


@pytest.fixture()
def polygons() -> SpatialData:
    return SpatialData(polygons=_get_polygons())


@pytest.fixture()
def shapes() -> SpatialData:
    return SpatialData(shapes=_get_shapes())


@pytest.fixture()
def points() -> SpatialData:
    return SpatialData(points=_get_points())


@pytest.fixture()
def table_single_annotation() -> SpatialData:
    return SpatialData(table=_get_table(region="sample1"))


@pytest.fixture()
def table_multiple_annotations() -> SpatialData:
    return SpatialData(table=_get_table(region=["sample1", "sample2"]))


@pytest.fixture()
def empty_points() -> SpatialData:
    adata = AnnData(
        shape=(0, 3), obsm={PointsModel.COORDS_KEY: np.zeros((0, 2))}, var=pd.DataFrame(index=["a", "b", "c"])
    )
    from spatialdata import Identity

    adata.uns[PointsModel.TRANSFORM_KEY] = Identity()
    return SpatialData(points={"empty": adata})


@pytest.fixture()
def empty_table() -> SpatialData:
    adata = AnnData(shape=(0, 0))
    adata = TableModel.parse(data=adata)
    return SpatialData(table=adata)


@pytest.fixture(
    # params=["labels"]
    params=["full", "empty"]
    + ["images", "labels", "points", "table_single_annotation", "table_multiple_annotations"]
    + ["empty_" + x for x in ["points", "table"]]
)
def sdata(request) -> SpatialData:
    if request.param == "full":
        s = SpatialData(
            images=_get_images(),
            labels=_get_labels(),
            polygons=_get_polygons(),
            shapes=_get_shapes(),
            points=_get_points(),
            table=_get_table(),
        )
    elif request.param == "empty":
        s = SpatialData()
    else:
        s = request.getfixturevalue(request.param)
    print(f"request.param = {request.param}")
    print(s)
    return s


def _get_images() -> Mapping[str, Sequence[NDArray]]:
    out = {}
    out["image2d"] = Image2DModel.parse(RNG.normal(size=(3, 64, 64)), name="image2d")
    out["image2d_multiscale"] = Image2DModel.parse(
        RNG.normal(size=(3, 64, 64)), name="image2d_multiscale", scale_factors=[2, 4]
    )
    # TODO: not supported atm.
    # out["image3d"] = Image3DModel.parse(RNG.normal(size=(2, 64, 64, 3)), name="image3d")
    # out["image3d_multiscale"] = Image3DModel.parse(
    #     RNG.normal(size=(2, 64, 64, 3)), name="image3d_multiscale", scale_factors=[2, 4]
    # )
    return out


def _get_labels() -> Mapping[str, Sequence[NDArray]]:
    out = {}
    out["labels2d"] = Label2DModel.parse(RNG.normal(size=(64, 64)), name="labels2d")
    out["labels2d_multiscale"] = Label2DModel.parse(
        RNG.normal(size=(64, 64)), name="labels2d_multiscale", scale_factors=[2, 4]
    )
<<<<<<< HEAD
    out["labels3d"] = Labels3DModel.parse(RNG.normal(size=(2, 64, 64)), name="labels3d")
    out["labels3d_multiscale"] = Labels3DModel.parse(
        RNG.normal(size=(2, 64, 64)), name="labels3d_multiscale", scale_factors=[2, 4]
=======
    out["labels3d"] = Label3DModel.parse(RNG.normal(size=(10, 64, 64)), name="labels3d")
    out["labels3d_multiscale"] = Label3DModel.parse(
        RNG.normal(size=(10, 64, 64)), name="labels3d_multiscale", scale_factors=[2, 4]
>>>>>>> d4977995
    )
    return out


def _get_polygons() -> Mapping[str, Sequence[NDArray]]:
    out = {}
    poly = GeoDataFrame(
        {
            "geometry": [
                Polygon(((0, 0), (0, 1), (1, 1), (1, 0))),
                Polygon(((0, 0), (0, -1), (-1, -1), (-1, 0))),
                Polygon(((0, 0), (0, 1), (1, 10))),
                Polygon(((0, 0), (0, 1), (1, 1))),
                Polygon(((0, 0), (0, 1), (1, 1), (1, 0), (1, 0))),
            ]
        }
    )

    multipoly = GeoDataFrame(
        {
            "geometry": [
                MultiPolygon(
                    [
                        Polygon(((0, 0), (0, 1), (1, 1), (1, 0))),
                        Polygon(((0, 0), (0, -1), (-1, -1), (-1, 0))),
                    ]
                ),
                MultiPolygon(
                    [
                        Polygon(((0, 0), (0, 1), (1, 10))),
                        Polygon(((0, 0), (0, 1), (1, 1))),
                        Polygon(((0, 0), (0, 1), (1, 1), (1, 0), (1, 0))),
                    ]
                ),
            ]
        }
    )

    out["poly"] = PolygonModel.parse(poly, name="poly")
    out["multipoly"] = PolygonModel.parse(multipoly, name="multipoly")

    return out


def _get_shapes() -> Mapping[str, Sequence[NDArray]]:
    name = "shapes"
    shape_type = ["Circle", "Square"]
    shape_size = [1.0, 2.0]

    assert len(shape_type) == len(shape_size)

    out = {}
    for i, (typ, size) in enumerate(zip(shape_type, shape_size)):
        name_ = f"{name}_{i}"
        arr = RNG.normal(size=(100, 2))
<<<<<<< HEAD
        out[name] = ShapesModel.parse(arr, shape_type=typ, shape_size=size)
=======
        out[name_] = ShapeModel.parse(arr, shape_type=typ, shape_size=size)
>>>>>>> d4977995

    return out


def _get_points() -> Mapping[str, Sequence[NDArray]]:
    name = "points"
    var_names = [np.arange(3), ["genex", "geney"]]

    out = {}
    for i, v in enumerate(var_names):
        name = f"{name}_{i}"
        arr = RNG.normal(size=(100, 2))
        # randomly assign some values from v to the points
        points_assignment = RNG.choice(v, size=arr.shape[0])
        out[name] = PointsModel.parse(coords=arr, var_names=v, points_assignment=points_assignment)
    return out


def _get_table(
    region: Optional[Union[str, Sequence[str]]] = None,
    region_key: Optional[str] = None,
    instance_key: Optional[str] = None,
) -> AnnData:
    region_key = region_key or "annotated_region"
    instance_key = instance_key or "instance_id"
    adata = AnnData(RNG.normal(size=(100, 10)), obs=pd.DataFrame(RNG.normal(size=(100, 3)), columns=["a", "b", "c"]))
    adata.obs[instance_key] = np.arange(adata.n_obs)
    if isinstance(region, str):
        return TableModel.parse(data=adata, region=region, instance_key=instance_key)
    elif isinstance(region, list):
        adata.obs[region_key] = RNG.choice(region, size=adata.n_obs)
        adata.obs[instance_key] = RNG.integers(0, 10, size=(100,))
        return TableModel.parse(data=adata, region=region, region_key=region_key, instance_key=instance_key)<|MERGE_RESOLUTION|>--- conflicted
+++ resolved
@@ -11,10 +11,10 @@
 from spatialdata import SpatialData
 from spatialdata._core.models import (
     Image2DModel,
-    Label2DModel,
+    Labels2DModel,
     Labels3DModel,
     PointsModel,
-    PolygonModel,
+    PolygonsModel,
     ShapesModel,
     TableModel,
 )
@@ -117,19 +117,13 @@
 
 def _get_labels() -> Mapping[str, Sequence[NDArray]]:
     out = {}
-    out["labels2d"] = Label2DModel.parse(RNG.normal(size=(64, 64)), name="labels2d")
-    out["labels2d_multiscale"] = Label2DModel.parse(
+    out["labels2d"] = Labels2DModel.parse(RNG.normal(size=(64, 64)), name="labels2d")
+    out["labels2d_multiscale"] = Labels2DModel.parse(
         RNG.normal(size=(64, 64)), name="labels2d_multiscale", scale_factors=[2, 4]
     )
-<<<<<<< HEAD
-    out["labels3d"] = Labels3DModel.parse(RNG.normal(size=(2, 64, 64)), name="labels3d")
+    out["labels3d"] = Labels3DModel.parse(RNG.normal(size=(10, 64, 64)), name="labels3d")
     out["labels3d_multiscale"] = Labels3DModel.parse(
-        RNG.normal(size=(2, 64, 64)), name="labels3d_multiscale", scale_factors=[2, 4]
-=======
-    out["labels3d"] = Label3DModel.parse(RNG.normal(size=(10, 64, 64)), name="labels3d")
-    out["labels3d_multiscale"] = Label3DModel.parse(
         RNG.normal(size=(10, 64, 64)), name="labels3d_multiscale", scale_factors=[2, 4]
->>>>>>> d4977995
     )
     return out
 
@@ -168,8 +162,8 @@
         }
     )
 
-    out["poly"] = PolygonModel.parse(poly, name="poly")
-    out["multipoly"] = PolygonModel.parse(multipoly, name="multipoly")
+    out["poly"] = PolygonsModel.parse(poly, name="poly")
+    out["multipoly"] = PolygonsModel.parse(multipoly, name="multipoly")
 
     return out
 
@@ -185,11 +179,7 @@
     for i, (typ, size) in enumerate(zip(shape_type, shape_size)):
         name_ = f"{name}_{i}"
         arr = RNG.normal(size=(100, 2))
-<<<<<<< HEAD
-        out[name] = ShapesModel.parse(arr, shape_type=typ, shape_size=size)
-=======
-        out[name_] = ShapeModel.parse(arr, shape_type=typ, shape_size=size)
->>>>>>> d4977995
+        out[name_] = ShapesModel.parse(arr, shape_type=typ, shape_size=size)
 
     return out
 
