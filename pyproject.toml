--- conflicted
+++ resolved
@@ -37,11 +37,7 @@
     "pyarrow",
     "rich",
     "tqdm",
-<<<<<<< HEAD
-	"pyarrow"
-=======
     "typing_extensions>=4.0.0",
->>>>>>> 41b7e12b
 ]
 
 [project.optional-dependencies]
