[build-system]
build-backend = "flit_core.buildapi"
requires = [
    "flit_core >=3.4,<4",
    "importlib_metadata>=0.7; python_version < '3.8'",
]


[project]
name = "spatialdata"
description = "Spatial data format."
authors = [
    {name = "scverse"},
]
maintainers = [
    {name = "scverse", email = "giov.pll@gmail.com"},
]
urls.Documentation = "https://spatialdata.readthedocs.io/"
urls.Source = "https://github.com/scverse/spatialdata.git"
urls.Home-page = "https://github.com/scverse/spatialdata.git"
version = "0.0.1.dev0"
requires-python = ">=3.8"
license = {file = "LICENSE"}
readme = "README.md"
dependencies = [
    "anndata",
    "numpy",
    "xarray",
    "zarr",
    "ome_zarr",
    "spatial_image",
    "multiscale_spatial_image",
    "xarray-schema",
    "pygeos",
    "geopandas",
    "shapely==2.0rc2",
<<<<<<< HEAD
    "rich",
    "tqdm",
=======
    "pyarrow",
    "rich",
    "tqdm",
    "typing_extensions>=4.0.0",
>>>>>>> ef9b92a4
]

[project.optional-dependencies]
dev = [
    # dev version generation
    "bump2version",
]
doc = [
    "sphinx>=4.5",
    "sphinx-book-theme>=0.3.3",
    "myst-nb",
    "sphinxcontrib-bibtex>=1.0.0",
    "sphinx-autodoc-typehints",
    # For notebooks
    "ipython>=8.6.0",
    "sphinx-copybutton",
]
test = [
    "pytest",
    "pytest-cov",
]

[tool.coverage.run]
source = ["spatialdata"]
omit = [
    "**/test_*.py",
]

[tool.pytest.ini_options]
testpaths = ["tests"]
xfail_strict = true
addopts = [
#    "-Werror",  # if 3rd party libs raise DeprecationWarnings, just use filterwarnings below
    "--import-mode=importlib",  # allow using test files with same name
]
# info on how to use this https://stackoverflow.com/questions/57925071/how-do-i-avoid-getting-deprecationwarning-from-inside-dependencies-with-pytest
filterwarnings = [
    #     "ignore:.*U.*mode is deprecated:DeprecationWarning",
]

[tool.isort]
include_trailing_comma = true
multi_line_output = 3
profile = "black"
skip_glob = ["docs/*"]

[tool.black]
line-length = 120
target-version = ['py38']
include = '\.pyi?$'
exclude = '''
(
  /(
      \.eggs
    | \.git
    | \.hg
    | \.mypy_cache
    | \.tox
    | \.venv
    | _build
    | buck-out
    | build
    | dist
  )/
)
'''

[tool.jupytext]
formats = "ipynb,md"

[tool.doc8]
ignore-path = "/docs/_templates/autosummary/*.rst"<|MERGE_RESOLUTION|>--- conflicted
+++ resolved
@@ -34,15 +34,10 @@
     "pygeos",
     "geopandas",
     "shapely==2.0rc2",
-<<<<<<< HEAD
-    "rich",
-    "tqdm",
-=======
     "pyarrow",
     "rich",
     "tqdm",
     "typing_extensions>=4.0.0",
->>>>>>> ef9b92a4
 ]
 
 [project.optional-dependencies]
