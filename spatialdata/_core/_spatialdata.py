--- conflicted
+++ resolved
@@ -35,14 +35,11 @@
     write_table,
 )
 from spatialdata._logging import logger
-<<<<<<< HEAD
 from spatialdata.utils import get_backing_files
-=======
 from spatialdata._types import ArrayLike
 
 if TYPE_CHECKING:
     from spatialdata._core._spatial_query import BaseSpatialRequest
->>>>>>> eb99aebb
 
 # schema for elements
 Label2D_s = Labels2DModel()
