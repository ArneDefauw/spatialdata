from __future__ import annotations

import hashlib
import os
from collections.abc import Generator
from pathlib import Path
from types import MappingProxyType
from typing import TYPE_CHECKING, Optional, Union

import zarr
from anndata import AnnData
from dask.dataframe.core import DataFrame as DaskDataFrame
from dask.delayed import Delayed
from geopandas import GeoDataFrame
from multiscale_spatial_image.multiscale_spatial_image import MultiscaleSpatialImage
from ome_zarr.io import parse_url
from ome_zarr.types import JSONDict
from pyarrow.parquet import read_table
from spatial_image import SpatialImage

from spatialdata._core.core_utils import SpatialElement, get_dims
from spatialdata._core.models import (
    Image2DModel,
    Image3DModel,
    Labels2DModel,
    Labels3DModel,
    PointsModel,
    ShapesModel,
    TableModel,
    get_schema,
)
from spatialdata._io.write import (
    write_image,
    write_labels,
    write_points,
    write_shapes,
    write_table,
)
from spatialdata._logging import logger
from spatialdata._types import ArrayLike
from spatialdata.utils import get_backing_files, natural_keys

if TYPE_CHECKING:
    from spatialdata._core._spatial_query import BaseSpatialRequest

# schema for elements
Label2D_s = Labels2DModel()
Label3D_s = Labels3DModel()
Image2D_s = Image2DModel()
Image3D_s = Image3DModel()
Shape_s = ShapesModel()
Point_s = PointsModel()
Table_s = TableModel()


class SpatialData:
    """
    The SpatialData object.

    The SpatialData object is a modular container for arbitrary combinations of spatial elements. The elements
    can be accesses separately and are stored as standard types (:class:`anndata.AnnData`,
    :class:`geopandas.GeoDataFrame`, :class:`xarray.DataArray`).


    Parameters
    ----------
    images
        Dict of 2D and 3D image elements. The following parsers are available: :class:`~spatialdata.Image2DModel`,
        :class:`~spatialdata.Image3DModel`.
    labels
        Dict of 2D and 3D labels elements. Labels are regions, they can't contain annotation, but they can be
        annotated by a table. The following parsers are available: :class:`~spatialdata.Labels2DModel`,
        :class:`~spatialdata.Labels3DModel`.
    points
        Dict of points elements. Points can contain annotations. The following parsers is available:
        :class:`~spatialdata.PointsModel`.
    shapes
        Dict of 2D shapes elements (circles, polygons, multipolygons). Shapes are regions, they can't contain annotation but they
        can be annotated by a table. The following parsers is available: :class:`~spatialdata.ShapesModel`.
    table
        AnnData table containing annotations for regions (labels and shapes). The following parsers is
        available: :class:`~spatialdata.TableModel`.

    Notes
    -----
    The spatial elements are stored with standard types:

        - images and labels are stored as :class:`spatial_image.SpatialImage` or :class:`multiscale_spatial_image.MultiscaleSpatialImage` objects, which are respectively equivalent to :class:`xarray.DataArray` and to a :class:`datatree.DataTree` of :class:`xarray.DataArray` objects.
        - points are stored as :class:`dask.dataframe.DataFrame` objects.
        - shapes are stored as :class:`geopandas.GeoDataFrame`.
        - the table are stored as :class:`anndata.AnnData` objects, with the spatial coordinates stored in the obsm slot.

    The table can annotate regions (shapesor labels) and can be used to store additional information.
    Points are not regions but 0-dimensional locations. They can't be annotated by a table, but they can store
    annotation directly.

    The elements need to pass a validation step. To construct valid elements you can use the parsers that we
    provide (:class:`~spatialdata.Image2DModel`, :class:`~spatialdata.Image3DModel`, :class:`~spatialdata.Labels2DModel`, :class:`~spatialdata.Labels3DModel`, :class:`~spatialdata.PointsModel`, :class:`~spatialdata.ShapesModel`, :class:`~spatialdata.TableModel`).
    """

    _images: dict[str, Union[SpatialImage, MultiscaleSpatialImage]] = MappingProxyType({})  # type: ignore[assignment]
    _labels: dict[str, Union[SpatialImage, MultiscaleSpatialImage]] = MappingProxyType({})  # type: ignore[assignment]
    _points: dict[str, DaskDataFrame] = MappingProxyType({})  # type: ignore[assignment]
    _shapes: dict[str, GeoDataFrame] = MappingProxyType({})  # type: ignore[assignment]
    _table: Optional[AnnData] = None
    path: Optional[str] = None

    def __init__(
        self,
        images: dict[str, Union[SpatialImage, MultiscaleSpatialImage]] = MappingProxyType({}),  # type: ignore[assignment]
        labels: dict[str, Union[SpatialImage, MultiscaleSpatialImage]] = MappingProxyType({}),  # type: ignore[assignment]
        points: dict[str, DaskDataFrame] = MappingProxyType({}),  # type: ignore[assignment]
        shapes: dict[str, GeoDataFrame] = MappingProxyType({}),  # type: ignore[assignment]
        table: Optional[AnnData] = None,
    ) -> None:
        self.path = None

        self._validate_unique_element_names(
            list(images.keys()) + list(labels.keys()) + list(points.keys()) + list(shapes.keys())
        )

        if images is not None:
            self._images: dict[str, Union[SpatialImage, MultiscaleSpatialImage]] = {}
            for k, v in images.items():
                self._add_image_in_memory(name=k, image=v)

        if labels is not None:
            self._labels: dict[str, Union[SpatialImage, MultiscaleSpatialImage]] = {}
            for k, v in labels.items():
                self._add_labels_in_memory(name=k, labels=v)

        if shapes is not None:
            self._shapes: dict[str, GeoDataFrame] = {}
            for k, v in shapes.items():
                self._add_shapes_in_memory(name=k, shapes=v)

        if points is not None:
            self._points: dict[str, DaskDataFrame] = {}
            for k, v in points.items():
                self._add_points_in_memory(name=k, points=v)

        if table is not None:
            Table_s.validate(table)
            self._table = table

        self._query = QueryManager(self)

    @staticmethod
    def from_elements_dict(elements_dict: dict[str, Union[SpatialElement, AnnData]]) -> SpatialData:
        """
        Create a SpatialData object from a dict of elements.

        Parameters
        ----------
        elements_dict
            Dict of elements. The keys are the names of the elements and the values are the elements.
            A table can be present in the dict, but only at most one; its name is not used and can be anything.

        Returns
        -------
            The SpatialData object.
        """
        d: dict[str, Union[dict[str, SpatialElement], Optional[AnnData]]] = {
            "images": {},
            "labels": {},
            "points": {},
            "shapes": {},
            "table": None,
        }
        for k, e in elements_dict.items():
            schema = get_schema(e)
            if schema == Image2DModel or schema == Image3DModel:
                assert isinstance(d["images"], dict)
                d["images"][k] = e
            elif schema == Labels2DModel or schema == Labels3DModel:
                assert isinstance(d["labels"], dict)
                d["labels"][k] = e
            elif schema == PointsModel:
                assert isinstance(d["points"], dict)
                d["points"][k] = e
            elif schema == ShapesModel:
                assert isinstance(d["shapes"], dict)
                d["shapes"][k] = e
            elif schema == TableModel:
                if d["table"] is not None:
                    raise ValueError("Only one table can be present in the dataset.")
                d["table"] = e
            else:
                raise ValueError(f"Unknown schema {schema}")
        sdata = SpatialData(**d)  # type: ignore[arg-type]
        return sdata

    @property
    def query(self) -> QueryManager:
        return self._query

    @staticmethod
    def _validate_unique_element_names(element_names: list[str]) -> None:
        if len(element_names) != len(set(element_names)):
            duplicates = {x for x in element_names if element_names.count(x) > 1}
            raise ValueError(
                f"Element names must be unique. The following element names are used multiple times: {duplicates}"
            )

    def _add_image_in_memory(
        self, name: str, image: Union[SpatialImage, MultiscaleSpatialImage], overwrite: bool = False
    ) -> None:
        self._validate_unique_element_names(
            list(self.labels.keys()) + list(self.points.keys()) + list(self.shapes.keys()) + [name]
        )
        if name in self._images:
            if not overwrite:
                raise ValueError(f"Image {name} already exists in the dataset.")
        ndim = len(get_dims(image))
        if ndim == 3:
            Image2D_s.validate(image)
            self._images[name] = image
        elif ndim == 4:
            Image3D_s.validate(image)
            self._images[name] = image
        else:
            raise ValueError("Only czyx and cyx images supported")

    def _add_labels_in_memory(
        self, name: str, labels: Union[SpatialImage, MultiscaleSpatialImage], overwrite: bool = False
    ) -> None:
        self._validate_unique_element_names(
            list(self.images.keys()) + list(self.points.keys()) + list(self.shapes.keys()) + [name]
        )
        if name in self._labels:
            if not overwrite:
                raise ValueError(f"Labels {name} already exists in the dataset.")
        ndim = len(get_dims(labels))
        if ndim == 2:
            Label2D_s.validate(labels)
            self._labels[name] = labels
        elif ndim == 3:
            Label3D_s.validate(labels)
            self._labels[name] = labels
        else:
            raise ValueError(f"Only yx and zyx labels supported, got {ndim} dimensions")

    def _add_shapes_in_memory(self, name: str, shapes: GeoDataFrame, overwrite: bool = False) -> None:
        self._validate_unique_element_names(
            list(self.images.keys()) + list(self.points.keys()) + list(self.labels.keys()) + [name]
        )
        if name in self._shapes:
            if not overwrite:
                raise ValueError(f"Shapes {name} already exists in the dataset.")
        Shape_s.validate(shapes)
        self._shapes[name] = shapes

    def _add_points_in_memory(self, name: str, points: DaskDataFrame, overwrite: bool = False) -> None:
        self._validate_unique_element_names(
            list(self.images.keys()) + list(self.labels.keys()) + list(self.shapes.keys()) + [name]
        )
        if name in self._points:
            if not overwrite:
                raise ValueError(f"Points {name} already exists in the dataset.")
        Point_s.validate(points)
        self._points[name] = points

    def is_backed(self) -> bool:
        """Check if the data is backed by a Zarr storage or it is in-memory."""
        return self.path is not None

    # TODO: from a commennt from Giovanni: consolite somewhere in a future PR (luca: also _init_add_element could be cleaned)
    def _get_group_for_element(self, name: str, element_type: str) -> zarr.Group:
        store = parse_url(self.path, mode="r+").store
        root = zarr.group(store=store)
        assert element_type in ["images", "labels", "points", "polygons", "shapes"]
        element_type_group = root.require_group(element_type)
        element_group = element_type_group.require_group(name)
        return element_group

    def _init_add_element(self, name: str, element_type: str, overwrite: bool) -> zarr.Group:
        if self.path is None:
            # in the future we can relax this, but this ensures that we don't have objects that are partially backed
            # and partially in memory
            raise RuntimeError(
                "The data is not backed by a Zarr storage. In order to add new elements after "
                "initializing a SpatialData object you need to call SpatialData.write() first"
            )
        store = parse_url(self.path, mode="r+").store
        root = zarr.group(store=store)
        assert element_type in ["images", "labels", "points", "shapes"]
        # not need to create the group for labels as it is already handled by ome-zarr-py
        if element_type != "labels":
            if element_type not in root:
                elem_group = root.create_group(name=element_type)
            else:
                elem_group = root[element_type]
        if overwrite:
            if element_type == "labels":
                if element_type in root:
                    elem_group = root[element_type]
            if name in elem_group:
                del elem_group[name]
        else:
            # bypass is to ensure that elem_group is defined. I don't want to define it as None but either having it
            # or not having it, so if the code tries to access it and it should not be there, it will raise an error
            bypass = False
            if element_type == "labels":
                if element_type in root:
                    elem_group = root[element_type]
                else:
                    bypass = True
            if not bypass:
                if name in elem_group:
                    raise ValueError(f"Element {name} already exists, use overwrite=True to overwrite it")

        if element_type != "labels":
            return elem_group
        else:
            return root

    def _locate_spatial_element(self, element: SpatialElement) -> tuple[str, str]:
        found: list[SpatialElement] = []
        found_element_type: list[str] = []
        found_element_name: list[str] = []
        for element_type in ["images", "labels", "points", "shapes"]:
            for element_name, element_value in getattr(self, element_type).items():
                if id(element_value) == id(element):
                    found.append(element_value)
                    found_element_type.append(element_type)
                    found_element_name.append(element_name)
        if len(found) == 0:
            raise ValueError("Element not found in the SpatialData object.")
        elif len(found) > 1:
            raise ValueError(
                f"Element found multiple times in the SpatialData object. Found {len(found)} elements with names: {found_element_name}, and types: {found_element_type}"
            )
        assert len(found_element_name) == 1
        assert len(found_element_type) == 1
        return found_element_name[0], found_element_type[0]

    def contains_element(self, element: SpatialElement, raise_exception: bool = False) -> bool:
        """
        Check if the spatial element is contained in the SpatialData object.

        Parameters
        ----------
        element
            The spatial element to check
        raise_exception
            If True, raise an exception if the element is not found. If False, return False if the element is not found.

        Returns
        -------
        True if the element is found; False otherwise (if raise_exception is False).

        """
        try:
            self._locate_spatial_element(element)
            return True
        except ValueError as e:
            if raise_exception:
                raise e
            else:
                return False

    def _write_transformations_to_disk(self, element: SpatialElement) -> None:
        from spatialdata._core._spatialdata_ops import get_transformation

        transformations = get_transformation(element, get_all=True)
        assert isinstance(transformations, dict)
        found_element_name, found_element_type = self._locate_spatial_element(element)

        if self.path is not None:
            group = self._get_group_for_element(name=found_element_name, element_type=found_element_type)
            axes = get_dims(element)
            if isinstance(element, SpatialImage) or isinstance(element, MultiscaleSpatialImage):
                from spatialdata._io.write import (
                    overwrite_coordinate_transformations_raster,
                )

                overwrite_coordinate_transformations_raster(group=group, axes=axes, transformations=transformations)
            elif (
                isinstance(element, DaskDataFrame) or isinstance(element, GeoDataFrame) or isinstance(element, AnnData)
            ):
                from spatialdata._io.write import (
                    overwrite_coordinate_transformations_non_raster,
                )

                overwrite_coordinate_transformations_non_raster(group=group, axes=axes, transformations=transformations)
            else:
                raise ValueError("Unknown element type")

    def filter_by_coordinate_system(
        self, coordinate_system: Union[str, list[str]], filter_table: bool = True
    ) -> SpatialData:
        """
        Filter the SpatialData by one (or a list of) coordinate system.

        This returns a SpatialData object with the elements containing a transformation mapping to the specified
        coordinate system(s).

        Parameters
        ----------
        coordinate_system
            The coordinate system(s) to filter by.
        filter_table
            If True (default), the table will be filtered to only contain regions of an element belonging to the specified
            coordinate system(s).

        Returns
        -------
        The filtered SpatialData.
        """
        from spatialdata._core._spatialdata_ops import get_transformation

        elements: dict[str, dict[str, SpatialElement]] = {}
        element_paths_in_coordinate_system = []
        if isinstance(coordinate_system, str):
            coordinate_system = [coordinate_system]
        for element_type, element_name, element in self._gen_elements():
            transformations = get_transformation(element, get_all=True)
            assert isinstance(transformations, dict)
            for cs in coordinate_system:
                if cs in transformations:
                    if element_type not in elements:
                        elements[element_type] = {}
                    elements[element_type][element_name] = element
                    element_paths_in_coordinate_system.append(element_name)

        if filter_table:
            table_mapping_metadata = self.table.uns[TableModel.ATTRS_KEY]
            region_key = table_mapping_metadata[TableModel.REGION_KEY_KEY]
            table = self.table[self.table.obs[region_key].isin(element_paths_in_coordinate_system)].copy()
            table.uns[TableModel.ATTRS_KEY][TableModel.REGION_KEY] = table.obs[region_key].unique().tolist()
        else:
            table = self.table

        return SpatialData(**elements, table=table)

    def transform_element_to_coordinate_system(
        self, element: SpatialElement, target_coordinate_system: str
    ) -> SpatialElement:
        """
        Transform an element to a given coordinate system.

        Parameters
        ----------
        element
            The element to transform.
        target_coordinate_system
            The target coordinate system.

        Returns
        -------
        The transformed element.
        """
        from spatialdata._core._spatialdata_ops import (
            get_transformation_between_coordinate_systems,
        )

        t = get_transformation_between_coordinate_systems(self, element, target_coordinate_system)
        transformed = t.transform(element)
        return transformed

    def transform_to_coordinate_system(
        self, target_coordinate_system: str, filter_by_coordinate_system: bool = True
    ) -> SpatialData:
        """
        Transform the SpatialData to a given coordinate system.

        Parameters
        ----------
        target_coordinate_system
            The target coordinate system.
        filter_by_coordinate_system
            Whether to filter the SpatialData by the target coordinate system before transforming.
            If set to True, only elements with a coordinate transforming to the specified coordinate system
            will be present in the returned SpatialData object. Default value is True.

        Returns
        -------
        The transformed SpatialData.
        """
        if filter_by_coordinate_system:
            sdata = self.filter_by_coordinate_system(target_coordinate_system, filter_table=False)
        else:
            sdata = self
        elements: dict[str, dict[str, SpatialElement]] = {}
        for element_type, element_name, element in sdata._gen_elements():
            transformed = sdata.transform_element_to_coordinate_system(element, target_coordinate_system)
            if element_type not in elements:
                elements[element_type] = {}
            elements[element_type][element_name] = transformed
        return SpatialData(**elements, table=sdata.table)

    def add_image(
        self,
        name: str,
        image: Union[SpatialImage, MultiscaleSpatialImage],
        storage_options: Optional[Union[JSONDict, list[JSONDict]]] = None,
        overwrite: bool = False,
    ) -> None:
        """
        Add an image to the SpatialData object.

        Parameters
        ----------
        name
            Key to the element inside the SpatialData object.
        image
            The image to add, the object needs to pass validation (see :class:`~spatialdata.Image2DModel` and :class:`~spatialdata.Image3DModel`).
        storage_options
            Storage options for the Zarr storage.
            See https://zarr.readthedocs.io/en/stable/api/storage.html for more details.
        overwrite
            If True, overwrite the element if it already exists.

        Notes
        -----
        If the SpatialData object is backed by a Zarr storage, the image will be written to the Zarr storage.
        """
        if self.is_backed():
            files = get_backing_files(image)
            assert self.path is not None
            target_path = os.path.realpath(os.path.join(self.path, "images", name))
            if target_path in files:
                raise ValueError(
                    "Cannot add the image to the SpatialData object because it would overwrite an element that it is"
                    "using for backing. See more here: https://github.com/scverse/spatialdata/pull/138"
                )
            self._add_image_in_memory(name=name, image=image, overwrite=overwrite)
            # old code to support overwriting the backing file
            # with tempfile.TemporaryDirectory() as tmpdir:
            #     store = parse_url(Path(tmpdir) / "data.zarr", mode="w").store
            #     root = zarr.group(store=store)
            #     write_image(
            #         image=self.images[name],
            #         group=root,
            #         name=name,
            #         storage_options=storage_options,
            #     )
            #     src_element_path = Path(store.path) / name
            #     assert isinstance(self.path, str)
            #     tgt_element_path = Path(self.path) / "images" / name
            #     if os.path.isdir(tgt_element_path) and overwrite:
            #         element_store = parse_url(tgt_element_path, mode="w").store
            #         _ = zarr.group(store=element_store, overwrite=True)
            #         element_store.close()
            #     pathlib.Path(tgt_element_path).mkdir(parents=True, exist_ok=True)
            #     for file in os.listdir(str(src_element_path)):
            #         src_file = src_element_path / file
            #         tgt_file = tgt_element_path / file
            #         os.rename(src_file, tgt_file)
            # from spatialdata._io.read import _read_multiscale
            #
            # # reload the image from the Zarr storage so that now the element is lazy loaded, and most importantly,
            # # from the correct storage
            # image = _read_multiscale(str(tgt_element_path), raster_type="image")
            # self._add_image_in_memory(name=name, image=image, overwrite=True)
            elem_group = self._init_add_element(name=name, element_type="images", overwrite=overwrite)
            write_image(
                image=self.images[name],
                group=elem_group,
                name=name,
                storage_options=storage_options,
            )
            from spatialdata._io.read import _read_multiscale

            # reload the image from the Zarr storage so that now the element is lazy loaded, and most importantly,
            # from the correct storage
            assert elem_group.path == "images"
            path = Path(elem_group.store.path) / "images" / name
            image = _read_multiscale(path, raster_type="image")
            self._add_image_in_memory(name=name, image=image, overwrite=True)
        else:
            self._add_image_in_memory(name=name, image=image, overwrite=overwrite)

    def add_labels(
        self,
        name: str,
        labels: Union[SpatialImage, MultiscaleSpatialImage],
        storage_options: Optional[Union[JSONDict, list[JSONDict]]] = None,
        overwrite: bool = False,
    ) -> None:
        """
        Add labels to the SpatialData object.

        Parameters
        ----------
        name
            Key to the element inside the SpatialData object.
        labels
            The labels (masks) to add, the object needs to pass validation (see :class:`~spatialdata.Labels2DModel` and :class:`~spatialdata.Labels3DModel`).
        storage_options
            Storage options for the Zarr storage.
            See https://zarr.readthedocs.io/en/stable/api/storage.html for more details.
        overwrite
            If True, overwrite the element if it already exists.

        Notes
        -----
        If the SpatialData object is backed by a Zarr storage, the image will be written to the Zarr storage.
        """
        if self.is_backed():
            files = get_backing_files(labels)
            assert self.path is not None
            target_path = os.path.realpath(os.path.join(self.path, "labels", name))
            if target_path in files:
                raise ValueError(
                    "Cannot add the image to the SpatialData object because it would overwrite an element that it is"
                    "using for backing. We are considering changing this behavior to allow the overwriting of "
                    "elements used for backing. If you would like to support this use case please leave a comment on "
                    "https://github.com/scverse/spatialdata/pull/138"
                )
            self._add_labels_in_memory(name=name, labels=labels, overwrite=overwrite)
            # old code to support overwriting the backing file
            # with tempfile.TemporaryDirectory() as tmpdir:
            #     store = parse_url(Path(tmpdir) / "data.zarr", mode="w").store
            #     root = zarr.group(store=store)
            #     write_labels(
            #         labels=self.labels[name],
            #         group=root,
            #         name=name,
            #         storage_options=storage_options,
            #     )
            #     src_element_path = Path(store.path) / "labels" / name
            #     assert isinstance(self.path, str)
            #     tgt_element_path = Path(self.path) / "labels" / name
            #     if os.path.isdir(tgt_element_path) and overwrite:
            #         element_store = parse_url(tgt_element_path, mode="w").store
            #         _ = zarr.group(store=element_store, overwrite=True)
            #         element_store.close()
            #     pathlib.Path(tgt_element_path).mkdir(parents=True, exist_ok=True)
            #     for file in os.listdir(str(src_element_path)):
            #         src_file = src_element_path / file
            #         tgt_file = tgt_element_path / file
            #         os.rename(src_file, tgt_file)
            # from spatialdata._io.read import _read_multiscale
            #
            # # reload the labels from the Zarr storage so that now the element is lazy loaded, and most importantly,
            # # from the correct storage
            # labels = _read_multiscale(str(tgt_element_path), raster_type="labels")
            # self._add_labels_in_memory(name=name, labels=labels, overwrite=True)
            elem_group = self._init_add_element(name=name, element_type="labels", overwrite=overwrite)
            write_labels(
                labels=self.labels[name],
                group=elem_group,
                name=name,
                storage_options=storage_options,
            )
            # reload the labels from the Zarr storage so that now the element is lazy loaded, and most importantly,
            # from the correct storage
            from spatialdata._io.read import _read_multiscale

            # just a check to make sure that things go as expected
            assert elem_group.path == ""
            path = Path(elem_group.store.path) / "labels" / name
            labels = _read_multiscale(path, raster_type="labels")
            self._add_labels_in_memory(name=name, labels=labels, overwrite=True)
        else:
            self._add_labels_in_memory(name=name, labels=labels, overwrite=overwrite)

    def add_points(
        self,
        name: str,
        points: DaskDataFrame,
        overwrite: bool = False,
    ) -> None:
        """
        Add points to the SpatialData object.

        Parameters
        ----------
        name
            Key to the element inside the SpatialData object.
        points
            The points to add, the object needs to pass validation (see :class:`spatialdata.PointsModel`).
        storage_options
            Storage options for the Zarr storage.
            See https://zarr.readthedocs.io/en/stable/api/storage.html for more details.
        overwrite
            If True, overwrite the element if it already exists.

        Notes
        -----
        If the SpatialData object is backed by a Zarr storage, the image will be written to the Zarr storage.
        """
        if self.is_backed():
            files = get_backing_files(points)
            assert self.path is not None
            target_path = os.path.realpath(os.path.join(self.path, "points", name, "points.parquet"))
            if target_path in files:
                raise ValueError(
                    "Cannot add the image to the SpatialData object because it would overwrite an element that it is"
                    "using for backing. We are considering changing this behavior to allow the overwriting of "
                    "elements used for backing. If you would like to support this use case please leave a comment on "
                    "https://github.com/scverse/spatialdata/pull/138"
                )
            self._add_points_in_memory(name=name, points=points, overwrite=overwrite)
            # old code to support overwriting the backing file
            # with tempfile.TemporaryDirectory() as tmpdir:
            #     store = parse_url(Path(tmpdir) / "data.zarr", mode="w").store
            #     root = zarr.group(store=store)
            #     write_points(
            #         points=self.points[name],
            #         group=root,
            #         name=name,
            #     )
            #     src_element_path = Path(store.path) / name
            #     assert isinstance(self.path, str)
            #     tgt_element_path = Path(self.path) / "points" / name
            #     if os.path.isdir(tgt_element_path) and overwrite:
            #         element_store = parse_url(tgt_element_path, mode="w").store
            #         _ = zarr.group(store=element_store, overwrite=True)
            #         element_store.close()
            #     pathlib.Path(tgt_element_path).mkdir(parents=True, exist_ok=True)
            #     for file in os.listdir(str(src_element_path)):
            #         src_file = src_element_path / file
            #         tgt_file = tgt_element_path / file
            #         os.rename(src_file, tgt_file)
            # from spatialdata._io.read import _read_points
            #
            # # reload the points from the Zarr storage so that now the element is lazy loaded, and most importantly,
            # # from the correct storage
            # points = _read_points(str(tgt_element_path))
            # self._add_points_in_memory(name=name, points=points, overwrite=True)
            elem_group = self._init_add_element(name=name, element_type="points", overwrite=overwrite)
            write_points(
                points=self.points[name],
                group=elem_group,
                name=name,
            )
            # reload the points from the Zarr storage so that now the element is lazy loaded, and most importantly,
            # from the correct storage
            from spatialdata._io.read import _read_points

            assert elem_group.path == "points"

            path = Path(elem_group.store.path) / "points" / name
            points = _read_points(path)
            self._add_points_in_memory(name=name, points=points, overwrite=True)
        else:
            self._add_points_in_memory(name=name, points=points, overwrite=overwrite)

    def add_shapes(
        self,
        name: str,
        shapes: AnnData,
        overwrite: bool = False,
    ) -> None:
        """
        Add shapes to the SpatialData object.

        Parameters
        ----------
        name
            Key to the element inside the SpatialData object.
        shapes
            The shapes to add, the object needs to pass validation (see :class:`~spatialdata.ShapesModel`).
        storage_options
            Storage options for the Zarr storage.
            See https://zarr.readthedocs.io/en/stable/api/storage.html for more details.
        overwrite
            If True, overwrite the element if it already exists.

        Notes
        -----
        If the SpatialData object is backed by a Zarr storage, the image will be written to the Zarr storage.
        """
        self._add_shapes_in_memory(name=name, shapes=shapes, overwrite=overwrite)
        if self.is_backed():
            elem_group = self._init_add_element(name=name, element_type="shapes", overwrite=overwrite)
            write_shapes(
                shapes=self.shapes[name],
                group=elem_group,
                name=name,
            )
            # no reloading of the file storage since the AnnData is not lazy loaded

    def write(
        self,
        file_path: Union[str, Path],
        storage_options: Optional[Union[JSONDict, list[JSONDict]]] = None,
        overwrite: bool = False,
    ) -> None:
        """Write the SpatialData object to Zarr."""
        if isinstance(file_path, str):
            file_path = Path(file_path)
        assert isinstance(file_path, Path)

        if self.is_backed() and self.path != file_path:
            logger.info(f"The Zarr file used for backing will now change from {self.path} to {file_path}")

        # old code to support overwriting the backing file
        # target_path = None
        # tmp_zarr_file = None
        if os.path.exists(file_path):
            if parse_url(file_path, mode="r") is None:
                raise ValueError(
                    "The target file path specified already exists, and it has been detected to not be "
                    "a Zarr store. Overwriting non-Zarr stores is not supported to prevent accidental "
                    "data loss."
                )
            if not overwrite and self.path != str(file_path):
                raise ValueError("The Zarr store already exists. Use `overwrite=True` to overwrite the store.")
            elif str(file_path) == self.path:
                raise ValueError(
                    "The file path specified is the same as the one used for backing. "
                    "Overwriting the backing file is not supported to prevent accidental data loss."
                    "We are discussing how to support this use case in the future, if you would like us to "
                    "support it please leave a comment on https://github.com/scverse/spatialdata/pull/138"
                )
                # old code to support overwriting the backing file
                # else:
                #     target_path = tempfile.TemporaryDirectory()
                #     tmp_zarr_file = Path(target_path.name) / "data.zarr"

        # old code to support overwriting the backing file
        # if target_path is None:
        #     store = parse_url(file_path, mode="w").store
        # else:
        #     store = parse_url(tmp_zarr_file, mode="w").store
        # store = parse_url(file_path, mode="w").store
        # root = zarr.group(store=store)
        store = parse_url(file_path, mode="w").store

        root = zarr.group(store=store, overwrite=overwrite)
        store.close()

        # old code to support overwriting the backing file
        # if target_path is None:
        #     self.path = str(file_path)
        # else:
        #     self.path = str(tmp_zarr_file)
        self.path = str(file_path)
        try:
            if len(self.images):
                root.create_group(name="images")
                # add_image_in_memory will delete and replace the same key in self.images, so we need to make a copy of the
                # keys. Same for the other elements
                # keys = list(self.images.keys())
                keys = self.images.keys()
                from spatialdata._io.read import _read_multiscale

                for name in keys:
                    elem_group = self._init_add_element(name=name, element_type="images", overwrite=overwrite)
                    write_image(
                        image=self.images[name],
                        group=elem_group,
                        name=name,
                        storage_options=storage_options,
                    )

                    # reload the image from the Zarr storage so that now the element is lazy loaded, and most importantly,
                    # from the correct storage
                    element_path = Path(self.path) / "images" / name
                    image = _read_multiscale(element_path, raster_type="image")
                    self._add_image_in_memory(name=name, image=image, overwrite=True)

            if len(self.labels):
                root.create_group(name="labels")
                # keys = list(self.labels.keys())
                keys = self.labels.keys()
                from spatialdata._io.read import _read_multiscale

                for name in keys:
                    elem_group = self._init_add_element(name=name, element_type="labels", overwrite=overwrite)
                    write_labels(
                        labels=self.labels[name],
                        group=elem_group,
                        name=name,
                        storage_options=storage_options,
                    )

                    # reload the labels from the Zarr storage so that now the element is lazy loaded, and most importantly,
                    # from the correct storage
                    element_path = Path(self.path) / "labels" / name
                    labels = _read_multiscale(element_path, raster_type="labels")
                    self._add_labels_in_memory(name=name, labels=labels, overwrite=True)

            if len(self.points):
                root.create_group(name="points")
                # keys = list(self.points.keys())
                keys = self.points.keys()
                from spatialdata._io.read import _read_points

                for name in keys:
                    elem_group = self._init_add_element(name=name, element_type="points", overwrite=overwrite)
                    write_points(
                        points=self.points[name],
                        group=elem_group,
                        name=name,
                    )
                    element_path = Path(self.path) / "points" / name

                    # reload the points from the Zarr storage so that now the element is lazy loaded, and most importantly,
                    # from the correct storage
                    points = _read_points(element_path)
                    self._add_points_in_memory(name=name, points=points, overwrite=True)

            if len(self.shapes):
                root.create_group(name="shapes")
                # keys = list(self.shapes.keys())
                keys = self.shapes.keys()
                for name in keys:
                    elem_group = self._init_add_element(name=name, element_type="shapes", overwrite=overwrite)
                    write_shapes(
                        shapes=self.shapes[name],
                        group=elem_group,
                        name=name,
                    )
                    # no reloading of the file storage since the AnnData is not lazy loaded

            if self.table is not None:
                elem_group = root.create_group(name="table")
                write_table(table=self.table, group=elem_group, name="table")

        except Exception as e:  # noqa: B902
            self.path = None
            raise e

        # old code to support overwriting the backing file
        # if target_path is not None:
        #     if os.path.isdir(file_path):
        #         assert overwrite is True
        #         store = parse_url(file_path, mode="w").store
        #         _ = zarr.group(store=store, overwrite=overwrite)
        #         store.close()
        #     for file in os.listdir(str(tmp_zarr_file)):
        #         assert isinstance(tmp_zarr_file, Path)
        #         src_file = tmp_zarr_file / file
        #         tgt_file = file_path / file
        #         os.rename(src_file, tgt_file)
        #     target_path.cleanup()
        #
        #     self.path = str(file_path)
        #     # elements that need to be reloaded are: images, labels, points
        #     # non-backed elements don't need to be reloaded: table, shapes, polygons
        #
        #     from spatialdata._io.read import _read_multiscale, _read_points
        #
        #     for element_type in ["images", "labels", "points"]:
        #         names = list(self.__getattribute__(element_type).keys())
        #         for name in names:
        #             path = file_path / element_type / name
        #             if element_type in ["images", "labels"]:
        #                 raster_type = element_type if element_type == "labels" else "image"
        #                 element = _read_multiscale(str(path), raster_type=raster_type)  # type: ignore[arg-type]
        #             elif element_type == "points":
        #                 element = _read_points(str(path))
        #             else:
        #                 raise ValueError(f"Unknown element type {element_type}")
        #             self.__getattribute__(element_type)[name] = element
        assert isinstance(self.path, str)

    @property
    def table(self) -> AnnData:
        """
        Return the table.

        Returns
        -------
        The table.
        """
        return self._table

    @table.setter
    def table(self, table: AnnData) -> None:
        """
        Set the table of a SpatialData object in a object that doesn't contain a table.

        Parameters
        ----------
        table
            The table to set.

        Notes
        -----
        If a table is already present, it needs to be removed first.
        The table needs to pass validation (see :class:`~spatialdata.TableModel`).
        If the SpatialData object is backed by a Zarr storage, the table will be written to the Zarr storage.
        """
        TableModel().validate(table)
        if self.table is not None:
            raise ValueError("The table already exists. Use del sdata.table to remove it first.")
        self._table = table
        if self.is_backed():
            store = parse_url(self.path, mode="r+").store
            root = zarr.group(store=store)
            write_table(table=self.table, group=root, name="table")

    @table.deleter
    def table(self) -> None:
        """Delete the table."""
        self._table = None
        if self.is_backed():
            store = parse_url(self.path, mode="r+").store
            root = zarr.group(store=store)
            del root["table"]

    @staticmethod
    def read(file_path: str) -> SpatialData:
        from spatialdata._io.read import read_zarr

        sdata = read_zarr(file_path)
        return sdata

    @property
    def images(self) -> dict[str, Union[SpatialImage, MultiscaleSpatialImage]]:
        """Return images as a Dict of name to image data."""
        return self._images

    @property
    def labels(self) -> dict[str, Union[SpatialImage, MultiscaleSpatialImage]]:
        """Return labels as a Dict of name to label data."""
        return self._labels

    @property
    def points(self) -> dict[str, DaskDataFrame]:
        """Return points as a Dict of name to point data."""
        return self._points

    @property
    def shapes(self) -> dict[str, AnnData]:
        """Return shapes as a Dict of name to shape data."""
        return self._shapes

    @property
    def coordinate_systems(self) -> list[str]:
        from spatialdata._core._spatialdata_ops import get_transformation

        all_cs = set()
        gen = self._gen_elements_values()
        for obj in gen:
            transformations = get_transformation(obj, get_all=True)
            assert isinstance(transformations, dict)
            for cs in transformations:
                all_cs.add(cs)
        return list(all_cs)

    def _non_empty_elements(self) -> list[str]:
        """Get the names of the elements that are not empty.

        Returns
        -------
        non_empty_elements
            The names of the elements that are not empty.
        """
        all_elements = ["images", "labels", "points", "shapes", "table"]
        return [
            element
            for element in all_elements
            if (getattr(self, element) is not None) and (len(getattr(self, element)) > 0)
        ]

    def __repr__(self) -> str:
        return self._gen_repr()

    def _gen_repr(
        self,
    ) -> str:
        """
        Generate a string representation of the SpatialData object.
        Returns
        -------
            The string representation of the SpatialData object.
        """

        def rreplace(s: str, old: str, new: str, occurrence: int) -> str:
            li = s.rsplit(old, occurrence)
            return new.join(li)

        def h(s: str) -> str:
            return hashlib.md5(repr(s).encode()).hexdigest()

        descr = "SpatialData object with:"

        non_empty_elements = self._non_empty_elements()
        last_element_index = len(non_empty_elements) - 1
        for attr_index, attr in enumerate(non_empty_elements):
            last_attr = True if (attr_index == last_element_index) else False
            attribute = getattr(self, attr)

            descr += f"\n{h('level0')}{attr.capitalize()}"
            if isinstance(attribute, AnnData):
                descr += f"{h('empty_line')}"
                descr_class = attribute.__class__.__name__
                descr += f"{h('level1.0')}{attribute!r}: {descr_class} {attribute.shape}"
                descr = rreplace(descr, h("level1.0"), "    └── ", 1)
            else:
                unsorted_elements = attribute.items()
                sorted_elements = sorted(unsorted_elements, key=lambda x: natural_keys(x[0]))
                for k, v in sorted_elements:
                    descr += f"{h('empty_line')}"
                    descr_class = v.__class__.__name__
                    if attr == "shapes":
                        descr += f"{h(attr + 'level1.1')}{k!r}: {descr_class} " f"shape: {v.shape} (2D shapes)"
                    elif attr == "points":
                        length: Optional[int] = None
                        if len(v.dask.layers) == 1:
                            name, layer = v.dask.layers.items().__iter__().__next__()
                            if "read-parquet" in name:
                                t = layer.creation_info["args"]
                                assert isinstance(t, tuple)
                                assert len(t) == 1
                                parquet_file = t[0]
                                table = read_table(parquet_file)
                                length = len(table)
                            else:
                                # length = len(v)
                                length = None
                        else:
                            length = None

                        n = len(get_dims(v))
                        dim_string = f"({n}D points)"

                        assert len(v.shape) == 2
                        if length is not None:
                            shape_str = f"({length}, {v.shape[1]})"
                        else:
                            shape_str = (
                                "("
                                + ", ".join(
                                    [str(dim) if not isinstance(dim, Delayed) else "<Delayed>" for dim in v.shape]
                                )
                                + ")"
                            )
                        descr += f"{h(attr + 'level1.1')}{k!r}: {descr_class} " f"with shape: {shape_str} {dim_string}"
                    else:
                        if isinstance(v, SpatialImage):
                            descr += f"{h(attr + 'level1.1')}{k!r}: {descr_class}[{''.join(v.dims)}] {v.shape}"
                        elif isinstance(v, MultiscaleSpatialImage):
                            shapes = []
                            dims: Optional[str] = None
                            for pyramid_level in v.keys():
                                dataset_names = list(v[pyramid_level].keys())
                                assert len(dataset_names) == 1
                                dataset_name = dataset_names[0]
                                vv = v[pyramid_level][dataset_name]
                                shape = vv.shape
                                if dims is None:
                                    dims = "".join(vv.dims)
                                shapes.append(shape)
                            descr += (
                                f"{h(attr + 'level1.1')}{k!r}: {descr_class}[{dims}] " f"{', '.join(map(str, shapes))}"
                            )
                        else:
                            raise TypeError(f"Unknown type {type(v)}")
            if last_attr is True:
                descr = descr.replace(h("empty_line"), "\n  ")
            else:
                descr = descr.replace(h("empty_line"), "\n│ ")

        descr = rreplace(descr, h("level0"), "└── ", 1)
        descr = descr.replace(h("level0"), "├── ")

        for attr in ["images", "labels", "points", "table", "shapes"]:
            descr = rreplace(descr, h(attr + "level1.1"), "    └── ", 1)
            descr = descr.replace(h(attr + "level1.1"), "    ├── ")

        from spatialdata._core._spatialdata_ops import get_transformation

        descr += "\nwith coordinate systems:\n"
        coordinate_systems = self.coordinate_systems.copy()
        coordinate_systems.sort(key=natural_keys)
        for i, cs in enumerate(coordinate_systems):
            descr += f"▸ {cs!r}"
            gen = self._gen_elements()
            elements_in_cs: dict[str, list[str]] = {}
            for k, name, obj in gen:
                transformations = get_transformation(obj, get_all=True)
                assert isinstance(transformations, dict)
                target_css = transformations.keys()
                if cs in target_css:
                    if k not in elements_in_cs:
                        elements_in_cs[k] = []
                    elements_in_cs[k].append(name)
            for element_names in elements_in_cs.values():
                element_names.sort(key=natural_keys)
            if len(elements_in_cs) > 0:
                elements = ", ".join(
                    [
                        f"{element_name} ({element_type.capitalize()})"
                        for element_type, element_names in elements_in_cs.items()
                        for element_name in element_names
                    ]
                )
                descr += f", with elements:\n        {elements}"
            if i < len(coordinate_systems) - 1:
                descr += "\n"
        return descr

    def _gen_elements_values(self) -> Generator[SpatialElement, None, None]:
        for element_type in ["images", "labels", "points", "shapes"]:
            d = getattr(SpatialData, element_type).fget(self)
            yield from d.values()

    def _gen_elements(self) -> Generator[tuple[str, str, SpatialElement], None, None]:
        for element_type in ["images", "labels", "points", "shapes"]:
            d = getattr(SpatialData, element_type).fget(self)
            for k, v in d.items():
                yield element_type, k, v


class QueryManager:
    """Perform queries on SpatialData objects"""

    def __init__(self, sdata: SpatialData):
        self._sdata = sdata

    def bounding_box(
        self,
        axes: tuple[str, ...],
        min_coordinate: ArrayLike,
        max_coordinate: ArrayLike,
        target_coordinate_system: str,
        filter_table: bool = True,
    ) -> SpatialData:
        """Perform a bounding box query on the SpatialData object.

        Parameters
        ----------
        axes
<<<<<<< HEAD
            The axes min_coordinate and max_coordinate refer to.
=======
            The axes the bounding box is defined in.
>>>>>>> 1b80d329
        min_coordinate
            The minimum coordinates of the bounding box.
        max_coordinate
            The maximum coordinates of the bounding box.
        target_coordinate_system
            The coordinate system the bounding box is defined in.
<<<<<<< HEAD

=======
        filter_table
            If True, the table is filtered to only contain rows that are annotating regions contained within the bounding box.
>>>>>>> 1b80d329
        Returns
        -------
        The SpatialData object containing the requested data.
        Elements with no valid data are omitted.
        """
        from spatialdata._core._spatial_query import bounding_box_query

        return bounding_box_query(  # type: ignore[return-value]
            self._sdata,
            axes=axes,
            min_coordinate=min_coordinate,
            max_coordinate=max_coordinate,
            target_coordinate_system=target_coordinate_system,
            filter_table=filter_table,
        )

    def __call__(self, request: BaseSpatialRequest, **kwargs) -> SpatialData:  # type: ignore[no-untyped-def]
        from spatialdata._core._spatial_query import BoundingBoxRequest

        if isinstance(request, BoundingBoxRequest):
            # TODO: request doesn't contain filter_table. If the user doesn't specify this in kwargs, it will be set
            #  to it's default value. This could be a bit unintuitive and we may want to change make things more explicit.
            return self.bounding_box(**request.to_dict(), **kwargs)
        else:
            raise TypeError("unknown request type")<|MERGE_RESOLUTION|>--- conflicted
+++ resolved
@@ -1218,23 +1218,15 @@
         Parameters
         ----------
         axes
-<<<<<<< HEAD
             The axes min_coordinate and max_coordinate refer to.
-=======
-            The axes the bounding box is defined in.
->>>>>>> 1b80d329
         min_coordinate
             The minimum coordinates of the bounding box.
         max_coordinate
             The maximum coordinates of the bounding box.
         target_coordinate_system
             The coordinate system the bounding box is defined in.
-<<<<<<< HEAD
-
-=======
         filter_table
             If True, the table is filtered to only contain rows that are annotating regions contained within the bounding box.
->>>>>>> 1b80d329
         Returns
         -------
         The SpatialData object containing the requested data.
