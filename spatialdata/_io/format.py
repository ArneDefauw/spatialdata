--- conflicted
+++ resolved
@@ -77,11 +77,7 @@
         for shape in shapes:
             assert len(shape) == len(data_shape)
             scale = [full / level for full, level in zip(data_shape, shape)]
-<<<<<<< HEAD
-            from spatialdata._core.transform import Scale
-=======
             from spatialdata._core.transformations import Scale
->>>>>>> 3ddb9394
 
             coordinate_transformations.append([Scale(scale=scale).to_dict()])
         return coordinate_transformations
@@ -114,11 +110,7 @@
             import json
 
             json0 = [json.dumps(t) for t in transformations]
-<<<<<<< HEAD
-            from spatialdata._core.transform import get_transformation_from_dict
-=======
             from spatialdata._core.transformations import get_transformation_from_dict
->>>>>>> 3ddb9394
 
             parsed = [get_transformation_from_dict(t) for t in transformations]
             json1 = [p.to_json() for p in parsed]
